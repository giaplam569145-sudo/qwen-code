/**
 * @license
 * Copyright 2025 Google LLC
 * SPDX-License-Identifier: Apache-2.0
 */

import {
  Config,
  executeToolCall,
  ToolRegistry,
  ToolErrorType,
  shutdownTelemetry,
  GeminiEventType,
  ServerGeminiStreamEvent,
} from '@google/gemini-cli-core';
import { Part } from '@google/genai';
import { runNonInteractive } from './nonInteractiveCli.js';
<<<<<<< HEAD
import { Config, GeminiClient, ToolRegistry } from '@qwen-code/qwen-code-core';
import { GenerateContentResponse, Part, FunctionCall } from '@google/genai';

// Mock dependencies
vi.mock('@qwen-code/qwen-code-core', async () => {
  const actualCore = await vi.importActual<
    typeof import('@qwen-code/qwen-code-core')
  >('@qwen-code/qwen-code-core');
=======
import { vi } from 'vitest';

// Mock core modules
vi.mock('@google/gemini-cli-core', async (importOriginal) => {
  const original =
    await importOriginal<typeof import('@google/gemini-cli-core')>();
>>>>>>> 42a03368
  return {
    ...original,
    executeToolCall: vi.fn(),
    shutdownTelemetry: vi.fn(),
    isTelemetrySdkInitialized: vi.fn().mockReturnValue(true),
  };
});

describe('runNonInteractive', () => {
  let mockConfig: Config;
  let mockToolRegistry: ToolRegistry;
  let mockCoreExecuteToolCall: vi.Mock;
  let mockShutdownTelemetry: vi.Mock;
  let consoleErrorSpy: vi.SpyInstance;
  let processExitSpy: vi.SpyInstance;
  let processStdoutSpy: vi.SpyInstance;
  let mockGeminiClient: {
    sendMessageStream: vi.Mock;
  };

  beforeEach(() => {
    mockCoreExecuteToolCall = vi.mocked(executeToolCall);
    mockShutdownTelemetry = vi.mocked(shutdownTelemetry);

    consoleErrorSpy = vi.spyOn(console, 'error').mockImplementation(() => {});
    processExitSpy = vi
      .spyOn(process, 'exit')
      .mockImplementation((() => {}) as (code?: number) => never);
    processStdoutSpy = vi
      .spyOn(process.stdout, 'write')
      .mockImplementation(() => true);

    mockToolRegistry = {
      getTool: vi.fn(),
      getFunctionDeclarations: vi.fn().mockReturnValue([]),
    } as unknown as ToolRegistry;

    mockGeminiClient = {
      sendMessageStream: vi.fn(),
    };

    mockConfig = {
      initialize: vi.fn().mockResolvedValue(undefined),
      getGeminiClient: vi.fn().mockReturnValue(mockGeminiClient),
      getToolRegistry: vi.fn().mockResolvedValue(mockToolRegistry),
      getMaxSessionTurns: vi.fn().mockReturnValue(10),
      getIdeMode: vi.fn().mockReturnValue(false),
      getFullContext: vi.fn().mockReturnValue(false),
      getContentGeneratorConfig: vi.fn().mockReturnValue({}),
    } as unknown as Config;
  });

  afterEach(() => {
    vi.restoreAllMocks();
  });

  async function* createStreamFromEvents(
    events: ServerGeminiStreamEvent[],
  ): AsyncGenerator<ServerGeminiStreamEvent> {
    for (const event of events) {
      yield event;
    }
  }

  it('should process input and write text output', async () => {
    const events: ServerGeminiStreamEvent[] = [
      { type: GeminiEventType.Content, value: 'Hello' },
      { type: GeminiEventType.Content, value: ' World' },
    ];
    mockGeminiClient.sendMessageStream.mockReturnValue(
      createStreamFromEvents(events),
    );

    await runNonInteractive(mockConfig, 'Test input', 'prompt-id-1');

    expect(mockGeminiClient.sendMessageStream).toHaveBeenCalledWith(
      [{ text: 'Test input' }],
      expect.any(AbortSignal),
      'prompt-id-1',
    );
    expect(processStdoutSpy).toHaveBeenCalledWith('Hello');
    expect(processStdoutSpy).toHaveBeenCalledWith(' World');
    expect(processStdoutSpy).toHaveBeenCalledWith('\n');
    expect(mockShutdownTelemetry).toHaveBeenCalled();
  });

  it('should handle a single tool call and respond', async () => {
    const toolCallEvent: ServerGeminiStreamEvent = {
      type: GeminiEventType.ToolCallRequest,
      value: {
        callId: 'tool-1',
        name: 'testTool',
        args: { arg1: 'value1' },
        isClientInitiated: false,
        prompt_id: 'prompt-id-2',
      },
    };
    const toolResponse: Part[] = [{ text: 'Tool response' }];
    mockCoreExecuteToolCall.mockResolvedValue({ responseParts: toolResponse });

<<<<<<< HEAD
    const { executeToolCall: mockCoreExecuteToolCall } = await import(
      '@qwen-code/qwen-code-core'
    );
    vi.mocked(mockCoreExecuteToolCall).mockResolvedValue({
      callId: 'fc1',
      responseParts: [toolResponsePart],
      resultDisplay: 'Tool success display',
      error: undefined,
    });
=======
    const firstCallEvents: ServerGeminiStreamEvent[] = [toolCallEvent];
    const secondCallEvents: ServerGeminiStreamEvent[] = [
      { type: GeminiEventType.Content, value: 'Final answer' },
    ];
>>>>>>> 42a03368

    mockGeminiClient.sendMessageStream
      .mockReturnValueOnce(createStreamFromEvents(firstCallEvents))
      .mockReturnValueOnce(createStreamFromEvents(secondCallEvents));

    await runNonInteractive(mockConfig, 'Use a tool', 'prompt-id-2');

    expect(mockGeminiClient.sendMessageStream).toHaveBeenCalledTimes(2);
    expect(mockCoreExecuteToolCall).toHaveBeenCalledWith(
      mockConfig,
      expect.objectContaining({ name: 'testTool' }),
      mockToolRegistry,
      expect.any(AbortSignal),
    );
    expect(mockGeminiClient.sendMessageStream).toHaveBeenNthCalledWith(
      2,
      [{ text: 'Tool response' }],
      expect.any(AbortSignal),
      'prompt-id-2',
    );
    expect(processStdoutSpy).toHaveBeenCalledWith('Final answer');
    expect(processStdoutSpy).toHaveBeenCalledWith('\n');
  });

  it('should handle error during tool execution', async () => {
    const toolCallEvent: ServerGeminiStreamEvent = {
      type: GeminiEventType.ToolCallRequest,
      value: {
        callId: 'tool-1',
        name: 'errorTool',
        args: {},
        isClientInitiated: false,
        prompt_id: 'prompt-id-3',
      },
    };
<<<<<<< HEAD

    const { executeToolCall: mockCoreExecuteToolCall } = await import(
      '@qwen-code/qwen-code-core'
    );
    vi.mocked(mockCoreExecuteToolCall).mockResolvedValue({
      callId: 'fcError',
      responseParts: [errorResponsePart],
      resultDisplay: 'Tool execution failed badly',
      error: new Error('Tool failed'),
=======
    mockCoreExecuteToolCall.mockResolvedValue({
      error: new Error('Tool execution failed badly'),
      errorType: ToolErrorType.UNHANDLED_EXCEPTION,
>>>>>>> 42a03368
    });
    mockGeminiClient.sendMessageStream.mockReturnValue(
      createStreamFromEvents([toolCallEvent]),
    );

    await runNonInteractive(mockConfig, 'Trigger tool error', 'prompt-id-3');

    expect(mockCoreExecuteToolCall).toHaveBeenCalled();
    expect(consoleErrorSpy).toHaveBeenCalledWith(
      'Error executing tool errorTool: Tool execution failed badly',
    );
    expect(processExitSpy).toHaveBeenCalledWith(1);
  });

  it('should exit with error if sendMessageStream throws initially', async () => {
    const apiError = new Error('API connection failed');
    mockGeminiClient.sendMessageStream.mockImplementation(() => {
      throw apiError;
    });

    await runNonInteractive(mockConfig, 'Initial fail', 'prompt-id-4');

    expect(consoleErrorSpy).toHaveBeenCalledWith(
      '[API Error: API connection failed]',
    );
    expect(processExitSpy).toHaveBeenCalledWith(1);
  });

  it('should not exit if a tool is not found, and should send error back to model', async () => {
    const toolCallEvent: ServerGeminiStreamEvent = {
      type: GeminiEventType.ToolCallRequest,
      value: {
        callId: 'tool-1',
        name: 'nonexistentTool',
        args: {},
        isClientInitiated: false,
        prompt_id: 'prompt-id-5',
      },
    };
<<<<<<< HEAD

    const { executeToolCall: mockCoreExecuteToolCall } = await import(
      '@qwen-code/qwen-code-core'
    );
    vi.mocked(mockCoreExecuteToolCall).mockResolvedValue({
      callId: 'fcNotFound',
      responseParts: [errorResponsePart],
      resultDisplay: 'Tool "nonexistentTool" not found in registry.',
=======
    mockCoreExecuteToolCall.mockResolvedValue({
>>>>>>> 42a03368
      error: new Error('Tool "nonexistentTool" not found in registry.'),
      resultDisplay: 'Tool "nonexistentTool" not found in registry.',
    });
    const finalResponse: ServerGeminiStreamEvent[] = [
      {
        type: GeminiEventType.Content,
        value: "Sorry, I can't find that tool.",
      },
    ];

    mockGeminiClient.sendMessageStream
      .mockReturnValueOnce(createStreamFromEvents([toolCallEvent]))
      .mockReturnValueOnce(createStreamFromEvents(finalResponse));

    await runNonInteractive(
      mockConfig,
      'Trigger tool not found',
      'prompt-id-5',
    );

    expect(mockCoreExecuteToolCall).toHaveBeenCalled();
    expect(consoleErrorSpy).toHaveBeenCalledWith(
      'Error executing tool nonexistentTool: Tool "nonexistentTool" not found in registry.',
    );
    expect(processExitSpy).not.toHaveBeenCalled();
    expect(mockGeminiClient.sendMessageStream).toHaveBeenCalledTimes(2);
    expect(processStdoutSpy).toHaveBeenCalledWith(
      "Sorry, I can't find that tool.",
    );
  });

  it('should exit when max session turns are exceeded', async () => {
<<<<<<< HEAD
    const functionCall: FunctionCall = {
      id: 'fcLoop',
      name: 'loopTool',
      args: {},
    };
    const toolResponsePart: Part = {
      functionResponse: {
        name: 'loopTool',
        id: 'fcLoop',
        response: { result: 'still looping' },
      },
    };

    // Config with a max turn of 1
    vi.mocked(mockConfig.getMaxSessionTurns).mockReturnValue(1);

    const { executeToolCall: mockCoreExecuteToolCall } = await import(
      '@qwen-code/qwen-code-core'
    );
    vi.mocked(mockCoreExecuteToolCall).mockResolvedValue({
      callId: 'fcLoop',
      responseParts: [toolResponsePart],
      resultDisplay: 'Still looping',
      error: undefined,
    });

    const stream = (async function* () {
      yield { functionCalls: [functionCall] } as GenerateContentResponse;
    })();

    mockChat.sendMessageStream.mockResolvedValue(stream);
    const consoleErrorSpy = vi
      .spyOn(console, 'error')
      .mockImplementation(() => {});

    await runNonInteractive(mockConfig, 'Trigger loop');

    expect(mockChat.sendMessageStream).toHaveBeenCalledTimes(1);
=======
    vi.mocked(mockConfig.getMaxSessionTurns).mockReturnValue(0);
    await runNonInteractive(mockConfig, 'Trigger loop', 'prompt-id-6');
>>>>>>> 42a03368
    expect(consoleErrorSpy).toHaveBeenCalledWith(
      '\n Reached max session turns for this session. Increase the number of turns by specifying maxSessionTurns in settings.json.',
    );
  });
});<|MERGE_RESOLUTION|>--- conflicted
+++ resolved
@@ -12,26 +12,15 @@
   shutdownTelemetry,
   GeminiEventType,
   ServerGeminiStreamEvent,
-} from '@google/gemini-cli-core';
+} from '@qwen-code/qwen-code-core';
 import { Part } from '@google/genai';
 import { runNonInteractive } from './nonInteractiveCli.js';
-<<<<<<< HEAD
-import { Config, GeminiClient, ToolRegistry } from '@qwen-code/qwen-code-core';
-import { GenerateContentResponse, Part, FunctionCall } from '@google/genai';
-
-// Mock dependencies
-vi.mock('@qwen-code/qwen-code-core', async () => {
-  const actualCore = await vi.importActual<
-    typeof import('@qwen-code/qwen-code-core')
-  >('@qwen-code/qwen-code-core');
-=======
 import { vi } from 'vitest';
 
 // Mock core modules
-vi.mock('@google/gemini-cli-core', async (importOriginal) => {
+vi.mock('@qwen-code/qwen-code-core', async (importOriginal) => {
   const original =
-    await importOriginal<typeof import('@google/gemini-cli-core')>();
->>>>>>> 42a03368
+    await importOriginal<typeof import('@qwen-code/qwen-code-core')>();
   return {
     ...original,
     executeToolCall: vi.fn(),
@@ -132,22 +121,10 @@
     const toolResponse: Part[] = [{ text: 'Tool response' }];
     mockCoreExecuteToolCall.mockResolvedValue({ responseParts: toolResponse });
 
-<<<<<<< HEAD
-    const { executeToolCall: mockCoreExecuteToolCall } = await import(
-      '@qwen-code/qwen-code-core'
-    );
-    vi.mocked(mockCoreExecuteToolCall).mockResolvedValue({
-      callId: 'fc1',
-      responseParts: [toolResponsePart],
-      resultDisplay: 'Tool success display',
-      error: undefined,
-    });
-=======
     const firstCallEvents: ServerGeminiStreamEvent[] = [toolCallEvent];
     const secondCallEvents: ServerGeminiStreamEvent[] = [
       { type: GeminiEventType.Content, value: 'Final answer' },
     ];
->>>>>>> 42a03368
 
     mockGeminiClient.sendMessageStream
       .mockReturnValueOnce(createStreamFromEvents(firstCallEvents))
@@ -183,21 +160,9 @@
         prompt_id: 'prompt-id-3',
       },
     };
-<<<<<<< HEAD
-
-    const { executeToolCall: mockCoreExecuteToolCall } = await import(
-      '@qwen-code/qwen-code-core'
-    );
-    vi.mocked(mockCoreExecuteToolCall).mockResolvedValue({
-      callId: 'fcError',
-      responseParts: [errorResponsePart],
-      resultDisplay: 'Tool execution failed badly',
-      error: new Error('Tool failed'),
-=======
     mockCoreExecuteToolCall.mockResolvedValue({
       error: new Error('Tool execution failed badly'),
       errorType: ToolErrorType.UNHANDLED_EXCEPTION,
->>>>>>> 42a03368
     });
     mockGeminiClient.sendMessageStream.mockReturnValue(
       createStreamFromEvents([toolCallEvent]),
@@ -237,18 +202,7 @@
         prompt_id: 'prompt-id-5',
       },
     };
-<<<<<<< HEAD
-
-    const { executeToolCall: mockCoreExecuteToolCall } = await import(
-      '@qwen-code/qwen-code-core'
-    );
-    vi.mocked(mockCoreExecuteToolCall).mockResolvedValue({
-      callId: 'fcNotFound',
-      responseParts: [errorResponsePart],
-      resultDisplay: 'Tool "nonexistentTool" not found in registry.',
-=======
     mockCoreExecuteToolCall.mockResolvedValue({
->>>>>>> 42a03368
       error: new Error('Tool "nonexistentTool" not found in registry.'),
       resultDisplay: 'Tool "nonexistentTool" not found in registry.',
     });
@@ -281,49 +235,8 @@
   });
 
   it('should exit when max session turns are exceeded', async () => {
-<<<<<<< HEAD
-    const functionCall: FunctionCall = {
-      id: 'fcLoop',
-      name: 'loopTool',
-      args: {},
-    };
-    const toolResponsePart: Part = {
-      functionResponse: {
-        name: 'loopTool',
-        id: 'fcLoop',
-        response: { result: 'still looping' },
-      },
-    };
-
-    // Config with a max turn of 1
-    vi.mocked(mockConfig.getMaxSessionTurns).mockReturnValue(1);
-
-    const { executeToolCall: mockCoreExecuteToolCall } = await import(
-      '@qwen-code/qwen-code-core'
-    );
-    vi.mocked(mockCoreExecuteToolCall).mockResolvedValue({
-      callId: 'fcLoop',
-      responseParts: [toolResponsePart],
-      resultDisplay: 'Still looping',
-      error: undefined,
-    });
-
-    const stream = (async function* () {
-      yield { functionCalls: [functionCall] } as GenerateContentResponse;
-    })();
-
-    mockChat.sendMessageStream.mockResolvedValue(stream);
-    const consoleErrorSpy = vi
-      .spyOn(console, 'error')
-      .mockImplementation(() => {});
-
-    await runNonInteractive(mockConfig, 'Trigger loop');
-
-    expect(mockChat.sendMessageStream).toHaveBeenCalledTimes(1);
-=======
     vi.mocked(mockConfig.getMaxSessionTurns).mockReturnValue(0);
     await runNonInteractive(mockConfig, 'Trigger loop', 'prompt-id-6');
->>>>>>> 42a03368
     expect(consoleErrorSpy).toHaveBeenCalledWith(
       '\n Reached max session turns for this session. Increase the number of turns by specifying maxSessionTurns in settings.json.',
     );
