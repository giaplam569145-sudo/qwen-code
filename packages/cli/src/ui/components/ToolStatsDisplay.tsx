/**
 * @license
 * Copyright 2025 Google LLC
 * SPDX-License-Identifier: Apache-2.0
 */

import type React from 'react';
import { Box, Text } from 'ink';
import { Colors } from '../colors.js';
import { formatDuration } from '../utils/formatters.js';
import {
  getStatusColor,
  TOOL_SUCCESS_RATE_HIGH,
  TOOL_SUCCESS_RATE_MEDIUM,
  USER_AGREEMENT_RATE_HIGH,
  USER_AGREEMENT_RATE_MEDIUM,
} from '../utils/displayUtils.js';
import { useSessionStats } from '../contexts/SessionContext.js';
<<<<<<< HEAD
import { ToolCallStats } from '@qwen-code/qwen-code-core';
=======
import type { ToolCallStats } from '@google/gemini-cli-core';
>>>>>>> 76553622

const TOOL_NAME_COL_WIDTH = 25;
const CALLS_COL_WIDTH = 8;
const SUCCESS_RATE_COL_WIDTH = 15;
const AVG_DURATION_COL_WIDTH = 15;

const StatRow: React.FC<{
  name: string;
  stats: ToolCallStats;
}> = ({ name, stats }) => {
  const successRate = stats.count > 0 ? (stats.success / stats.count) * 100 : 0;
  const avgDuration = stats.count > 0 ? stats.durationMs / stats.count : 0;
  const successColor = getStatusColor(successRate, {
    green: TOOL_SUCCESS_RATE_HIGH,
    yellow: TOOL_SUCCESS_RATE_MEDIUM,
  });

  return (
    <Box>
      <Box width={TOOL_NAME_COL_WIDTH}>
        <Text color={Colors.LightBlue}>{name}</Text>
      </Box>
      <Box width={CALLS_COL_WIDTH} justifyContent="flex-end">
        <Text>{stats.count}</Text>
      </Box>
      <Box width={SUCCESS_RATE_COL_WIDTH} justifyContent="flex-end">
        <Text color={successColor}>{successRate.toFixed(1)}%</Text>
      </Box>
      <Box width={AVG_DURATION_COL_WIDTH} justifyContent="flex-end">
        <Text>{formatDuration(avgDuration)}</Text>
      </Box>
    </Box>
  );
};

export const ToolStatsDisplay: React.FC = () => {
  const { stats } = useSessionStats();
  const { tools } = stats.metrics;
  const activeTools = Object.entries(tools.byName).filter(
    ([, metrics]) => metrics.count > 0,
  );

  if (activeTools.length === 0) {
    return (
      <Box
        borderStyle="round"
        borderColor={Colors.Gray}
        paddingY={1}
        paddingX={2}
      >
        <Text>No tool calls have been made in this session.</Text>
      </Box>
    );
  }

  const totalDecisions = Object.values(tools.byName).reduce(
    (acc, tool) => {
      acc.accept += tool.decisions.accept;
      acc.reject += tool.decisions.reject;
      acc.modify += tool.decisions.modify;
      return acc;
    },
    { accept: 0, reject: 0, modify: 0 },
  );

  const totalReviewed =
    totalDecisions.accept + totalDecisions.reject + totalDecisions.modify;
  const agreementRate =
    totalReviewed > 0 ? (totalDecisions.accept / totalReviewed) * 100 : 0;
  const agreementColor = getStatusColor(agreementRate, {
    green: USER_AGREEMENT_RATE_HIGH,
    yellow: USER_AGREEMENT_RATE_MEDIUM,
  });

  return (
    <Box
      borderStyle="round"
      borderColor={Colors.Gray}
      flexDirection="column"
      paddingY={1}
      paddingX={2}
      width={70}
    >
      <Text bold color={Colors.AccentPurple}>
        Tool Stats For Nerds
      </Text>
      <Box height={1} />

      {/* Header */}
      <Box>
        <Box width={TOOL_NAME_COL_WIDTH}>
          <Text bold>Tool Name</Text>
        </Box>
        <Box width={CALLS_COL_WIDTH} justifyContent="flex-end">
          <Text bold>Calls</Text>
        </Box>
        <Box width={SUCCESS_RATE_COL_WIDTH} justifyContent="flex-end">
          <Text bold>Success Rate</Text>
        </Box>
        <Box width={AVG_DURATION_COL_WIDTH} justifyContent="flex-end">
          <Text bold>Avg Duration</Text>
        </Box>
      </Box>

      {/* Divider */}
      <Box
        borderStyle="single"
        borderBottom={true}
        borderTop={false}
        borderLeft={false}
        borderRight={false}
        width="100%"
      />

      {/* Tool Rows */}
      {activeTools.map(([name, stats]) => (
        <StatRow key={name} name={name} stats={stats as ToolCallStats} />
      ))}

      <Box height={1} />

      {/* User Decision Summary */}
      <Text bold>User Decision Summary</Text>
      <Box>
        <Box
          width={TOOL_NAME_COL_WIDTH + CALLS_COL_WIDTH + SUCCESS_RATE_COL_WIDTH}
        >
          <Text color={Colors.LightBlue}>Total Reviewed Suggestions:</Text>
        </Box>
        <Box width={AVG_DURATION_COL_WIDTH} justifyContent="flex-end">
          <Text>{totalReviewed}</Text>
        </Box>
      </Box>
      <Box>
        <Box
          width={TOOL_NAME_COL_WIDTH + CALLS_COL_WIDTH + SUCCESS_RATE_COL_WIDTH}
        >
          <Text> » Accepted:</Text>
        </Box>
        <Box width={AVG_DURATION_COL_WIDTH} justifyContent="flex-end">
          <Text color={Colors.AccentGreen}>{totalDecisions.accept}</Text>
        </Box>
      </Box>
      <Box>
        <Box
          width={TOOL_NAME_COL_WIDTH + CALLS_COL_WIDTH + SUCCESS_RATE_COL_WIDTH}
        >
          <Text> » Rejected:</Text>
        </Box>
        <Box width={AVG_DURATION_COL_WIDTH} justifyContent="flex-end">
          <Text color={Colors.AccentRed}>{totalDecisions.reject}</Text>
        </Box>
      </Box>
      <Box>
        <Box
          width={TOOL_NAME_COL_WIDTH + CALLS_COL_WIDTH + SUCCESS_RATE_COL_WIDTH}
        >
          <Text> » Modified:</Text>
        </Box>
        <Box width={AVG_DURATION_COL_WIDTH} justifyContent="flex-end">
          <Text color={Colors.AccentYellow}>{totalDecisions.modify}</Text>
        </Box>
      </Box>

      {/* Divider */}
      <Box
        borderStyle="single"
        borderBottom={true}
        borderTop={false}
        borderLeft={false}
        borderRight={false}
        width="100%"
      />

      <Box>
        <Box
          width={TOOL_NAME_COL_WIDTH + CALLS_COL_WIDTH + SUCCESS_RATE_COL_WIDTH}
        >
          <Text> Overall Agreement Rate:</Text>
        </Box>
        <Box width={AVG_DURATION_COL_WIDTH} justifyContent="flex-end">
          <Text bold color={totalReviewed > 0 ? agreementColor : undefined}>
            {totalReviewed > 0 ? `${agreementRate.toFixed(1)}%` : '--'}
          </Text>
        </Box>
      </Box>
    </Box>
  );
};<|MERGE_RESOLUTION|>--- conflicted
+++ resolved
@@ -16,11 +16,7 @@
   USER_AGREEMENT_RATE_MEDIUM,
 } from '../utils/displayUtils.js';
 import { useSessionStats } from '../contexts/SessionContext.js';
-<<<<<<< HEAD
-import { ToolCallStats } from '@qwen-code/qwen-code-core';
-=======
-import type { ToolCallStats } from '@google/gemini-cli-core';
->>>>>>> 76553622
+import type { ToolCallStats } from '@qwen-code/qwen-code-core';
 
 const TOOL_NAME_COL_WIDTH = 25;
 const CALLS_COL_WIDTH = 8;
