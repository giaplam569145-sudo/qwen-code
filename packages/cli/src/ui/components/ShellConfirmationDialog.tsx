/**
 * @license
 * Copyright 2025 Google LLC
 * SPDX-License-Identifier: Apache-2.0
 */

import { ToolConfirmationOutcome } from '@qwen-code/qwen-code-core';
import { Box, Text } from 'ink';
import type React from 'react';
import { Colors } from '../colors.js';
<<<<<<< HEAD
import { useKeypress } from '../hooks/useKeypress.js';
import { RenderInline } from '../utils/InlineMarkdownRenderer.js';
import {
  RadioButtonSelect,
  RadioSelectItem,
} from './shared/RadioButtonSelect.js';
=======
import { RenderInline } from '../utils/InlineMarkdownRenderer.js';
import type { RadioSelectItem } from './shared/RadioButtonSelect.js';
import { RadioButtonSelect } from './shared/RadioButtonSelect.js';
import { useKeypress } from '../hooks/useKeypress.js';
>>>>>>> 76553622

export interface ShellConfirmationRequest {
  commands: string[];
  onConfirm: (
    outcome: ToolConfirmationOutcome,
    approvedCommands?: string[],
  ) => void;
}

export interface ShellConfirmationDialogProps {
  request: ShellConfirmationRequest;
}

export const ShellConfirmationDialog: React.FC<
  ShellConfirmationDialogProps
> = ({ request }) => {
  const { commands, onConfirm } = request;

  useKeypress(
    (key) => {
      if (key.name === 'escape') {
        onConfirm(ToolConfirmationOutcome.Cancel);
      }
    },
    { isActive: true },
  );

  const handleSelect = (item: ToolConfirmationOutcome) => {
    if (item === ToolConfirmationOutcome.Cancel) {
      onConfirm(item);
    } else {
      // For both ProceedOnce and ProceedAlways, we approve all the
      // commands that were requested.
      onConfirm(item, commands);
    }
  };

  const options: Array<RadioSelectItem<ToolConfirmationOutcome>> = [
    {
      label: 'Yes, allow once',
      value: ToolConfirmationOutcome.ProceedOnce,
    },
    {
      label: 'Yes, allow always for this session',
      value: ToolConfirmationOutcome.ProceedAlways,
    },
    {
      label: 'No (esc)',
      value: ToolConfirmationOutcome.Cancel,
    },
  ];

  return (
    <Box
      flexDirection="column"
      borderStyle="round"
      borderColor={Colors.AccentYellow}
      padding={1}
      width="100%"
      marginLeft={1}
    >
      <Box flexDirection="column" marginBottom={1}>
        <Text bold>Shell Command Execution</Text>
        <Text>A custom command wants to run the following shell commands:</Text>
        <Box
          flexDirection="column"
          borderStyle="round"
          borderColor={Colors.Gray}
          paddingX={1}
          marginTop={1}
        >
          {commands.map((cmd) => (
            <Text key={cmd} color={Colors.AccentCyan}>
              <RenderInline text={cmd} />
            </Text>
          ))}
        </Box>
      </Box>

      <Box marginBottom={1}>
        <Text>Do you want to proceed?</Text>
      </Box>

      <RadioButtonSelect items={options} onSelect={handleSelect} isFocused />
    </Box>
  );
};<|MERGE_RESOLUTION|>--- conflicted
+++ resolved
@@ -8,19 +8,10 @@
 import { Box, Text } from 'ink';
 import type React from 'react';
 import { Colors } from '../colors.js';
-<<<<<<< HEAD
-import { useKeypress } from '../hooks/useKeypress.js';
-import { RenderInline } from '../utils/InlineMarkdownRenderer.js';
-import {
-  RadioButtonSelect,
-  RadioSelectItem,
-} from './shared/RadioButtonSelect.js';
-=======
 import { RenderInline } from '../utils/InlineMarkdownRenderer.js';
 import type { RadioSelectItem } from './shared/RadioButtonSelect.js';
 import { RadioButtonSelect } from './shared/RadioButtonSelect.js';
 import { useKeypress } from '../hooks/useKeypress.js';
->>>>>>> 76553622
 
 export interface ShellConfirmationRequest {
   commands: string[];
