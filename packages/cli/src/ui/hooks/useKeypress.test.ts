/**
 * @license
 * Copyright 2025 Google LLC
 * SPDX-License-Identifier: Apache-2.0
 */

import React from 'react';
<<<<<<< HEAD
import { renderHook, act } from '@testing-library/react';
import type { Key } from './useKeypress.js';
import { useKeypress } from './useKeypress.js';
=======
import { renderHook, act, waitFor } from '@testing-library/react';
import { useKeypress, Key } from './useKeypress.js';
>>>>>>> 6dcec540
import { KeypressProvider } from '../contexts/KeypressContext.js';
import { useStdin } from 'ink';
import { EventEmitter } from 'node:events';
import { PassThrough } from 'node:stream';

// Mock the 'ink' module to control stdin
vi.mock('ink', async (importOriginal) => {
  const original = await importOriginal<typeof import('ink')>();
  return {
    ...original,
    useStdin: vi.fn(),
  };
});

// Mock the 'readline' module
vi.mock('readline', () => {
  const mockedReadline = {
    createInterface: vi.fn().mockReturnValue({ close: vi.fn() }),
    // The paste workaround involves replacing stdin with a PassThrough stream.
    // This mock ensures that when emitKeypressEvents is called on that
    // stream, we simulate the 'keypress' events that the hook expects.
    emitKeypressEvents: vi.fn((stream: EventEmitter) => {
      if (stream instanceof PassThrough) {
        stream.on('data', (data) => {
          const str = data.toString();
          for (const char of str) {
            stream.emit('keypress', null, {
              name: char,
              sequence: char,
              ctrl: false,
              meta: false,
              shift: false,
            });
          }
        });
      }
    }),
  };
  return {
    ...mockedReadline,
    default: mockedReadline,
  };
});

class MockStdin extends EventEmitter {
  isTTY = true;
  setRawMode = vi.fn();
  override on = this.addListener;
  override removeListener = super.removeListener;
  write = vi.fn();
  resume = vi.fn();

  private isLegacy = false;

  setLegacy(isLegacy: boolean) {
    this.isLegacy = isLegacy;
  }

  // Helper to simulate a full paste event.
  paste(text: string) {
    if (this.isLegacy) {
      const PASTE_START = '\x1B[200~';
      const PASTE_END = '\x1B[201~';
      this.emit('data', Buffer.from(`${PASTE_START}${text}${PASTE_END}`));
    } else {
      this.emit('keypress', null, { name: 'paste-start' });
      this.emit('keypress', null, { sequence: text });
      this.emit('keypress', null, { name: 'paste-end' });
    }
  }

  // Helper to simulate the start of a paste, without the end.
  startPaste(text: string) {
    if (this.isLegacy) {
      this.emit('data', Buffer.from('\x1B[200~' + text));
    } else {
      this.emit('keypress', null, { name: 'paste-start' });
      this.emit('keypress', null, { sequence: text });
    }
  }

  // Helper to simulate a single keypress event.
  pressKey(key: Partial<Key>) {
    if (this.isLegacy) {
      this.emit('data', Buffer.from(key.sequence ?? ''));
    } else {
      this.emit('keypress', null, key);
    }
  }
}

describe('useKeypress', () => {
  let stdin: MockStdin;
  const mockSetRawMode = vi.fn();
  const onKeypress = vi.fn();
  let originalNodeVersion: string;

  const wrapper = ({ children }: { children: React.ReactNode }) =>
    React.createElement(
      KeypressProvider,
      {
        kittyProtocolEnabled: false,
        pasteWoraround: false,
      },
      children,
    );

  const wrapperWithWindowsWorkaround = ({
    children,
  }: {
    children: React.ReactNode;
  }) =>
    React.createElement(
      KeypressProvider,
      {
        kittyProtocolEnabled: false,
        pasteWoraround: true,
      },
      children,
    );

  beforeEach(() => {
    vi.clearAllMocks();
    stdin = new MockStdin();
    (useStdin as ReturnType<typeof vi.fn>).mockReturnValue({
      stdin,
      setRawMode: mockSetRawMode,
    });

    originalNodeVersion = process.versions.node;
    vi.unstubAllEnvs();
  });

  afterEach(() => {
    Object.defineProperty(process.versions, 'node', {
      value: originalNodeVersion,
      configurable: true,
    });
  });

  const setNodeVersion = (version: string) => {
    Object.defineProperty(process.versions, 'node', {
      value: version,
      configurable: true,
    });
  };

  it('should not listen if isActive is false', () => {
    renderHook(() => useKeypress(onKeypress, { isActive: false }), {
      wrapper,
    });
    act(() => stdin.pressKey({ name: 'a' }));
    expect(onKeypress).not.toHaveBeenCalled();
  });

  it.each([
    { key: { name: 'a', sequence: 'a' } },
    { key: { name: 'left', sequence: '\x1b[D' } },
    { key: { name: 'right', sequence: '\x1b[C' } },
    { key: { name: 'up', sequence: '\x1b[A' } },
    { key: { name: 'down', sequence: '\x1b[B' } },
  ])('should listen for keypress when active for key $key.name', ({ key }) => {
    renderHook(() => useKeypress(onKeypress, { isActive: true }), { wrapper });
    act(() => stdin.pressKey(key));
    expect(onKeypress).toHaveBeenCalledWith(expect.objectContaining(key));
  });

  it('should set and release raw mode', () => {
    const { unmount } = renderHook(
      () => useKeypress(onKeypress, { isActive: true }),
      { wrapper },
    );
    expect(mockSetRawMode).toHaveBeenCalledWith(true);
    unmount();
    expect(mockSetRawMode).toHaveBeenCalledWith(false);
  });

  it('should stop listening after being unmounted', () => {
    const { unmount } = renderHook(
      () => useKeypress(onKeypress, { isActive: true }),
      { wrapper },
    );
    unmount();
    act(() => stdin.pressKey({ name: 'a' }));
    expect(onKeypress).not.toHaveBeenCalled();
  });

  it('should correctly identify alt+enter (meta key)', () => {
    renderHook(() => useKeypress(onKeypress, { isActive: true }), { wrapper });
    const key = { name: 'return', sequence: '\x1B\r' };
    act(() => stdin.pressKey(key));
    expect(onKeypress).toHaveBeenCalledWith(
      expect.objectContaining({ ...key, meta: true, paste: false }),
    );
  });

  describe.each([
    {
      description: 'Modern Node (>= v20)',
      setup: () => setNodeVersion('20.0.0'),
      isLegacy: false,
      pasteWoraround: false,
    },
    {
      description: 'PasteWorkaround Environment Variable',
      setup: () => {
        setNodeVersion('20.0.0');
      },
      isLegacy: false,
      pasteWoraround: true,
    },
  ])('in $description', ({ setup, isLegacy, pasteWoraround }) => {
    beforeEach(() => {
      setup();
      stdin.setLegacy(isLegacy);
    });

    it('should process a paste as a single event', async () => {
      renderHook(() => useKeypress(onKeypress, { isActive: true }), {
        wrapper: pasteWoraround ? wrapperWithWindowsWorkaround : wrapper,
      });
      const pasteText = 'hello world';
      act(() => stdin.paste(pasteText));

      await waitFor(() => {
        expect(onKeypress).toHaveBeenCalledTimes(1);
      });

      expect(onKeypress).toHaveBeenCalledWith({
        name: '',
        ctrl: false,
        meta: false,
        shift: false,
        paste: true,
        sequence: pasteText,
      });
    });

    it('should handle keypress interspersed with pastes', async () => {
      renderHook(() => useKeypress(onKeypress, { isActive: true }), {
        wrapper: pasteWoraround ? wrapperWithWindowsWorkaround : wrapper,
      });

      const keyA = { name: 'a', sequence: 'a' };
      act(() => stdin.pressKey(keyA));

      await waitFor(() => {
        expect(onKeypress).toHaveBeenCalledWith(
          expect.objectContaining({ ...keyA, paste: false }),
        );
      });

      const pasteText = 'pasted';
      act(() => stdin.paste(pasteText));

      await waitFor(() => {
        expect(onKeypress).toHaveBeenCalledWith(
          expect.objectContaining({ paste: true, sequence: pasteText }),
        );
      });

      const keyB = { name: 'b', sequence: 'b' };
      act(() => stdin.pressKey(keyB));

      await waitFor(() => {
        expect(onKeypress).toHaveBeenCalledWith(
          expect.objectContaining({ ...keyB, paste: false }),
        );
      });

      expect(onKeypress).toHaveBeenCalledTimes(3);
    });

    it('should emit partial paste content if unmounted mid-paste', async () => {
      const { unmount } = renderHook(
        () => useKeypress(onKeypress, { isActive: true }),
        {
          wrapper: pasteWoraround ? wrapperWithWindowsWorkaround : wrapper,
        },
      );
      const pasteText = 'incomplete paste';

      act(() => stdin.startPaste(pasteText));

      // No event should be fired yet for incomplete paste
      expect(onKeypress).not.toHaveBeenCalled();

      // Unmounting should trigger the flush
      unmount();

      // Both legacy and modern modes now flush partial paste content on unmount
      expect(onKeypress).toHaveBeenCalledTimes(1);
      expect(onKeypress).toHaveBeenCalledWith({
        name: '',
        ctrl: false,
        meta: false,
        shift: false,
        paste: true,
        sequence: pasteText,
      });
    });
  });
});<|MERGE_RESOLUTION|>--- conflicted
+++ resolved
@@ -5,14 +5,9 @@
  */
 
 import React from 'react';
-<<<<<<< HEAD
-import { renderHook, act } from '@testing-library/react';
+import { renderHook, act, waitFor } from '@testing-library/react';
 import type { Key } from './useKeypress.js';
 import { useKeypress } from './useKeypress.js';
-=======
-import { renderHook, act, waitFor } from '@testing-library/react';
-import { useKeypress, Key } from './useKeypress.js';
->>>>>>> 6dcec540
 import { KeypressProvider } from '../contexts/KeypressContext.js';
 import { useStdin } from 'ink';
 import { EventEmitter } from 'node:events';
