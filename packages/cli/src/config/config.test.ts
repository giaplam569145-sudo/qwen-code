--- conflicted
+++ resolved
@@ -4,17 +4,6 @@
  * SPDX-License-Identifier: Apache-2.0
  */
 
-<<<<<<< HEAD
-import { describe, it, expect, vi, beforeEach, afterEach } from 'vitest';
-import * as os from 'os';
-import * as fs from 'fs';
-import * as path from 'path';
-import { ShellTool, EditTool, WriteFileTool } from '@qwen-code/qwen-code-core';
-import { loadCliConfig, parseArguments, CliArgs } from './config.js';
-import { Settings } from './settings.js';
-import { Extension } from './extension.js';
-import * as ServerConfig from '@qwen-code/qwen-code-core';
-=======
 import {
   describe,
   it,
@@ -26,12 +15,11 @@
 } from 'vitest';
 import * as os from 'node:os';
 import * as path from 'node:path';
-import { ShellTool, EditTool, WriteFileTool } from '@google/gemini-cli-core';
+import { ShellTool, EditTool, WriteFileTool } from '@qwen-code/qwen-code-core';
 import { loadCliConfig, parseArguments, type CliArgs } from './config.js';
 import type { Settings } from './settings.js';
 import type { Extension } from './extension.js';
-import * as ServerConfig from '@google/gemini-cli-core';
->>>>>>> 76553622
+import * as ServerConfig from '@qwen-code/qwen-code-core';
 import { isWorkspaceTrusted } from './trustedFolders.js';
 
 vi.mock('./trustedFolders.js', () => ({
@@ -358,21 +346,6 @@
     expect(config.getShowMemoryUsage()).toBe(true);
   });
 
-<<<<<<< HEAD
-  it(`should leave proxy to empty by default`, async () => {
-    // Clear all proxy environment variables to ensure clean test
-    delete process.env['https_proxy'];
-    delete process.env['http_proxy'];
-    delete process.env['HTTPS_PROXY'];
-    delete process.env['HTTP_PROXY'];
-
-    process.argv = ['node', 'script.js'];
-    const argv = await parseArguments();
-    const settings: Settings = {};
-    const config = await loadCliConfig(settings, [], 'test-session', argv);
-    expect(config.getProxy()).toBeFalsy();
-  });
-=======
   describe('Proxy configuration', () => {
     const originalProxyEnv: { [key: string]: string | undefined } = {};
     const proxyEnvVars = [
@@ -381,7 +354,6 @@
       'http_proxy',
       'https_proxy',
     ];
->>>>>>> 76553622
 
     beforeEach(() => {
       for (const key of proxyEnvVars) {
@@ -438,22 +410,6 @@
         },
         expected: proxy_url,
       },
-<<<<<<< HEAD
-      expected: proxy_url,
-    },
-  ];
-  testCases.forEach(({ input, expected }) => {
-    it(`should set proxy to ${expected} according to environment variable [${input.env_name}]`, async () => {
-      // Clear all proxy environment variables first
-      delete process.env['https_proxy'];
-      delete process.env['http_proxy'];
-      delete process.env['HTTPS_PROXY'];
-      delete process.env['HTTP_PROXY'];
-
-      vi.stubEnv(input.env_name, input.proxy_url);
-      process.argv = ['node', 'script.js'];
-      const argv = await parseArguments();
-=======
     ];
     testCases.forEach(({ input, expected }) => {
       it(`should set proxy to ${expected} according to environment variable [${input.env_name}]`, async () => {
@@ -469,29 +425,11 @@
     it('should set proxy when --proxy flag is present', async () => {
       process.argv = ['node', 'script.js', '--proxy', 'http://localhost:7890'];
       const argv = await parseArguments({} as Settings);
->>>>>>> 76553622
       const settings: Settings = {};
       const config = await loadCliConfig(settings, [], 'test-session', argv);
       expect(config.getProxy()).toBe('http://localhost:7890');
     });
 
-<<<<<<< HEAD
-  it('should set proxy when --proxy flag is present', async () => {
-    process.argv = ['node', 'script.js', '--proxy', 'http://localhost:7890'];
-    const argv = await parseArguments();
-    const settings: Settings = {};
-    const config = await loadCliConfig(settings, [], 'test-session', argv);
-    expect(config.getProxy()).toBe('http://localhost:7890');
-  });
-
-  it('should prioritize CLI flag over environment variable for proxy (CLI http://localhost:7890, environment variable http://localhost:7891)', async () => {
-    vi.stubEnv('http_proxy', 'http://localhost:7891');
-    process.argv = ['node', 'script.js', '--proxy', 'http://localhost:7890'];
-    const argv = await parseArguments();
-    const settings: Settings = {};
-    const config = await loadCliConfig(settings, [], 'test-session', argv);
-    expect(config.getProxy()).toBe('http://localhost:7890');
-=======
     it('should prioritize CLI flag over environment variable for proxy (CLI http://localhost:7890, environment variable http://localhost:7891)', async () => {
       vi.stubEnv('http_proxy', 'http://localhost:7891');
       process.argv = ['node', 'script.js', '--proxy', 'http://localhost:7890'];
@@ -500,7 +438,6 @@
       const config = await loadCliConfig(settings, [], 'test-session', argv);
       expect(config.getProxy()).toBe('http://localhost:7890');
     });
->>>>>>> 76553622
   });
 });
 
@@ -676,11 +613,7 @@
 
   it('should use telemetry OTLP protocol from settings if CLI flag is not present', async () => {
     process.argv = ['node', 'script.js'];
-<<<<<<< HEAD
-    const argv = await parseArguments();
-=======
-    const argv = await parseArguments({} as Settings);
->>>>>>> 76553622
+    const argv = await parseArguments({} as Settings);
     const settings: Settings = {
       telemetry: { otlpProtocol: 'http' },
     };
@@ -690,11 +623,7 @@
 
   it('should prioritize --telemetry-otlp-protocol CLI flag over settings', async () => {
     process.argv = ['node', 'script.js', '--telemetry-otlp-protocol', 'http'];
-<<<<<<< HEAD
-    const argv = await parseArguments();
-=======
-    const argv = await parseArguments({} as Settings);
->>>>>>> 76553622
+    const argv = await parseArguments({} as Settings);
     const settings: Settings = {
       telemetry: { otlpProtocol: 'grpc' },
     };
@@ -704,11 +633,7 @@
 
   it('should use default protocol if no OTLP protocol is provided via CLI or settings', async () => {
     process.argv = ['node', 'script.js'];
-<<<<<<< HEAD
-    const argv = await parseArguments();
-=======
-    const argv = await parseArguments({} as Settings);
->>>>>>> 76553622
+    const argv = await parseArguments({} as Settings);
     const settings: Settings = { telemetry: { enabled: true } };
     const config = await loadCliConfig(settings, [], 'test-session', argv);
     expect(config.getTelemetryOtlpProtocol()).toBe('grpc');
@@ -730,13 +655,9 @@
       .spyOn(console, 'error')
       .mockImplementation(() => {});
 
-<<<<<<< HEAD
-    await expect(parseArguments()).rejects.toThrow('process.exit called');
-=======
     await expect(parseArguments({} as Settings)).rejects.toThrow(
       'process.exit called',
     );
->>>>>>> 76553622
 
     expect(mockConsoleError).toHaveBeenCalledWith(
       expect.stringContaining('Invalid values:'),
@@ -819,19 +740,9 @@
   //    readability, and content based on paths derived from the mocked os.homedir().
   // 3. Spies on console functions (for logger output) are correctly set up if needed.
   // Example of a previously failing test structure:
-<<<<<<< HEAD
-  /*
-  it('should correctly use mocked homedir for global path', async () => {
+  it.skip('should correctly use mocked homedir for global path', async () => {
     const MOCK_GEMINI_DIR_LOCAL = path.join('/mock/home/user', '.qwen');
     const MOCK_GLOBAL_PATH_LOCAL = path.join(MOCK_GEMINI_DIR_LOCAL, 'QWEN.md');
-=======
-  it.skip('should correctly use mocked homedir for global path', async () => {
-    const MOCK_GEMINI_DIR_LOCAL = path.join('/mock/home/user', '.gemini');
-    const MOCK_GLOBAL_PATH_LOCAL = path.join(
-      MOCK_GEMINI_DIR_LOCAL,
-      'GEMINI.md',
-    );
->>>>>>> 76553622
     mockFs({
       [MOCK_GLOBAL_PATH_LOCAL]: { type: 'file', content: 'GlobalContentOnly' },
     });
@@ -1579,13 +1490,9 @@
     const argv = await parseArguments({} as Settings);
     const config = await loadCliConfig(
       {
-<<<<<<< HEAD
-        model: 'qwen3-coder-plus',
-=======
         model: {
-          name: 'gemini-9001-ultra',
-        },
->>>>>>> 76553622
+          name: 'qwen3-coder-plus',
+        },
       },
       [],
       'test-session',
@@ -1611,21 +1518,13 @@
   });
 
   it('always prefers model from argvs', async () => {
-<<<<<<< HEAD
     process.argv = ['node', 'script.js', '--model', 'qwen3-coder-plus'];
-    const argv = await parseArguments();
-    const config = await loadCliConfig(
-      {
-        model: 'qwen3-coder-plus',
-=======
-    process.argv = ['node', 'script.js', '--model', 'gemini-8675309-ultra'];
     const argv = await parseArguments({} as Settings);
     const config = await loadCliConfig(
       {
         model: {
-          name: 'gemini-9001-ultra',
-        },
->>>>>>> 76553622
+          name: 'qwen3-coder-flash',
+        },
       },
       [],
       'test-session',
@@ -1636,13 +1535,8 @@
   });
 
   it('selects the model from argvs if provided', async () => {
-<<<<<<< HEAD
     process.argv = ['node', 'script.js', '--model', 'qwen3-coder-plus'];
-    const argv = await parseArguments();
-=======
-    process.argv = ['node', 'script.js', '--model', 'gemini-8675309-ultra'];
-    const argv = await parseArguments({} as Settings);
->>>>>>> 76553622
+    const argv = await parseArguments({} as Settings);
     const config = await loadCliConfig(
       {
         // No model provided via settings.
@@ -2229,18 +2123,6 @@
     description,
   } of testCases) {
     it(`should be correct for: ${description}`, async () => {
-<<<<<<< HEAD
-      (isWorkspaceTrusted as vi.Mock).mockImplementation(
-        (settings: Settings) => {
-          const featureIsEnabled =
-            (settings.folderTrustFeature ?? false) &&
-            (settings.folderTrust ?? true);
-          return featureIsEnabled ? mockTrustValue : true;
-        },
-      );
-      const argv = await parseArguments();
-      const settings: Settings = { folderTrustFeature, folderTrust };
-=======
       (isWorkspaceTrusted as Mock).mockImplementation((settings: Settings) => {
         const folderTrustFeature =
           settings.security?.folderTrust?.featureEnabled ?? false;
@@ -2262,7 +2144,6 @@
           },
         },
       };
->>>>>>> 76553622
       const config = await loadCliConfig(settings, [], 'test-session', argv);
 
       expect(config.getFolderTrust()).toBe(expectedFolderTrust);
