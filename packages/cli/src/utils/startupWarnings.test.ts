/**
 * @license
 * Copyright 2025 Google LLC
 * SPDX-License-Identifier: Apache-2.0
 */

import { describe, it, expect, vi, beforeEach } from 'vitest';
import { getStartupWarnings } from './startupWarnings.js';
<<<<<<< HEAD
import * as fs from 'fs/promises';
import { getErrorMessage } from '@qwen-code/qwen-code-core';
=======
import * as fs from 'node:fs/promises';
import { getErrorMessage } from '@google/gemini-cli-core';
>>>>>>> 76553622

vi.mock('fs/promises');
vi.mock('@qwen-code/qwen-code-core', async (importOriginal) => {
  const actual = await importOriginal();
  return {
    ...actual,
    getErrorMessage: vi.fn(),
  };
});

describe.skip('startupWarnings', () => {
  beforeEach(() => {
    vi.resetAllMocks();
  });

  it('should return warnings from the file and delete it', async () => {
    const mockWarnings = 'Warning 1\nWarning 2';
    vi.spyOn(fs, 'access').mockResolvedValue();
    vi.spyOn(fs, 'readFile').mockResolvedValue(mockWarnings);
    vi.spyOn(fs, 'unlink').mockResolvedValue();

    const warnings = await getStartupWarnings();

    expect(fs.access).toHaveBeenCalled();
    expect(fs.readFile).toHaveBeenCalled();
    expect(fs.unlink).toHaveBeenCalled();
    expect(warnings).toEqual(['Warning 1', 'Warning 2']);
  });

  it('should return an empty array if the file does not exist', async () => {
    const error = new Error('File not found');
    (error as Error & { code: string }).code = 'ENOENT';
    vi.spyOn(fs, 'access').mockRejectedValue(error);

    const warnings = await getStartupWarnings();

    expect(warnings).toEqual([]);
  });

  it('should return an error message if reading the file fails', async () => {
    const error = new Error('Permission denied');
    vi.spyOn(fs, 'access').mockRejectedValue(error);
    vi.mocked(getErrorMessage).mockReturnValue('Permission denied');

    const warnings = await getStartupWarnings();

    expect(warnings).toEqual([
      'Error checking/reading warnings file: Permission denied',
    ]);
  });

  it('should return a warning if deleting the file fails', async () => {
    const mockWarnings = 'Warning 1';
    vi.spyOn(fs, 'access').mockResolvedValue();
    vi.spyOn(fs, 'readFile').mockResolvedValue(mockWarnings);
    vi.spyOn(fs, 'unlink').mockRejectedValue(new Error('Permission denied'));

    const warnings = await getStartupWarnings();

    expect(warnings).toEqual([
      'Warning 1',
      'Warning: Could not delete temporary warnings file.',
    ]);
  });
});<|MERGE_RESOLUTION|>--- conflicted
+++ resolved
@@ -6,13 +6,8 @@
 
 import { describe, it, expect, vi, beforeEach } from 'vitest';
 import { getStartupWarnings } from './startupWarnings.js';
-<<<<<<< HEAD
-import * as fs from 'fs/promises';
+import * as fs from 'node:fs/promises';
 import { getErrorMessage } from '@qwen-code/qwen-code-core';
-=======
-import * as fs from 'node:fs/promises';
-import { getErrorMessage } from '@google/gemini-cli-core';
->>>>>>> 76553622
 
 vi.mock('fs/promises');
 vi.mock('@qwen-code/qwen-code-core', async (importOriginal) => {
