--- conflicted
+++ resolved
@@ -13,11 +13,7 @@
   GenerateContentResponse,
 } from '@google/genai';
 import { GeminiChat, EmptyStreamError } from './geminiChat.js';
-<<<<<<< HEAD
-import { Config } from '../config/config.js';
-=======
 import type { Config } from '../config/config.js';
->>>>>>> 76553622
 import { setSimulate429 } from '../utils/testUtils.js';
 
 // Mocks
