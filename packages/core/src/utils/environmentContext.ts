--- conflicted
+++ resolved
@@ -61,11 +61,7 @@
   const directoryContext = await getDirectoryContextString(config);
 
   const context = `
-<<<<<<< HEAD
 This is the Qwen Code. We are setting up the context for our chat.
-=======
-This is the Gemini CLI. We are setting up the context for our chat.
->>>>>>> 76553622
 Today's date is ${today} (formatted according to the user's locale).
 My operating system is: ${platform}
 ${directoryContext}
