/**
 * @license
 * Copyright 2025 Google LLC
 * SPDX-License-Identifier: Apache-2.0
 */

import { SchemaValidator } from '../utils/schemaValidator.js';
import {
  BaseTool,
  ToolResult,
  ToolCallConfirmationDetails,
  ToolConfirmationOutcome,
  Icon,
} from './tools.js';
<<<<<<< HEAD
import { Type } from '@google/genai';
=======
import { getErrorMessage } from '../utils/errors.js';
>>>>>>> 5349c4d0
import { Config, ApprovalMode } from '../config/config.js';
import { getResponseText } from '../utils/generateContentResponseUtilities.js';
import { fetchWithTimeout } from '../utils/fetch.js';
import { convert } from 'html-to-text';
import { ProxyAgent, setGlobalDispatcher } from 'undici';

const URL_FETCH_TIMEOUT_MS = 10000;
const MAX_CONTENT_LENGTH = 100000;

/**
 * Parameters for the WebFetch tool
 */
export interface WebFetchToolParams {
  /**
   * The URL to fetch content from
   */
  url: string;
  /**
   * The prompt to run on the fetched content
   */
  prompt: string;
}

/**
 * Implementation of the WebFetch tool logic
 */
export class WebFetchTool extends BaseTool<WebFetchToolParams, ToolResult> {
  static readonly Name: string = 'web_fetch';

  constructor(private readonly config: Config) {
    super(
      WebFetchTool.Name,
      'WebFetch',
      'Fetches content from a specified URL and processes it using an AI model\n- Takes a URL and a prompt as input\n- Fetches the URL content, converts HTML to markdown\n- Processes the content with the prompt using a small, fast model\n- Returns the model\'s response about the content\n- Use this tool when you need to retrieve and analyze web content\n\nUsage notes:\n  - IMPORTANT: If an MCP-provided web fetch tool is available, prefer using that tool instead of this one, as it may have fewer restrictions. All MCP-provided tools start with "mcp__".\n  - The URL must be a fully-formed valid URL\n  - The prompt should describe what information you want to extract from the page\n  - This tool is read-only and does not modify any files\n  - Results may be summarized if the content is very large',
      Icon.Globe,
      {
        properties: {
          url: {
            description: 'The URL to fetch content from',
            type: Type.STRING,
          },
          prompt: {
<<<<<<< HEAD
            description: 'The prompt to run on the fetched content',
            type: Type.STRING,
          },
        },
        required: ['url', 'prompt'],
        type: Type.OBJECT,
=======
            description:
              'A comprehensive prompt that includes the URL(s) (up to 20) to fetch and specific instructions on how to process their content (e.g., "Summarize https://example.com/article and extract key points from https://another.com/data"). Must contain as least one URL starting with http:// or https://.',
            type: 'string',
          },
        },
        required: ['prompt'],
        type: 'object',
>>>>>>> 5349c4d0
      },
    );
    const proxy = config.getProxy();
    if (proxy) {
      setGlobalDispatcher(new ProxyAgent(proxy as string));
    }
  }

  private async executeFetch(
    params: WebFetchToolParams,
    signal: AbortSignal,
  ): Promise<ToolResult> {
    let url = params.url;

    // Convert GitHub blob URL to raw URL
    if (url.includes('github.com') && url.includes('/blob/')) {
      url = url
        .replace('github.com', 'raw.githubusercontent.com')
        .replace('/blob/', '/');
    }

    try {
      const response = await fetchWithTimeout(url, URL_FETCH_TIMEOUT_MS);
      if (!response.ok) {
        throw new Error(
          `Request failed with status code ${response.status} ${response.statusText}`,
        );
      }
      const html = await response.text();
      const textContent = convert(html, {
        wordwrap: false,
        selectors: [
          { selector: 'a', options: { ignoreHref: true } },
          { selector: 'img', format: 'skip' },
        ],
      }).substring(0, MAX_CONTENT_LENGTH);

      const geminiClient = this.config.getGeminiClient();
      const fallbackPrompt = `The user requested the following: "${params.prompt}".

I have fetched the content from ${params.url}. Please use the following content to answer the user's request.

---
${textContent}
---`;
      const result = await geminiClient.generateContent(
        [{ role: 'user', parts: [{ text: fallbackPrompt }] }],
        {},
        signal,
      );
      const resultText = getResponseText(result) || '';
      return {
        llmContent: resultText,
        returnDisplay: `Content from ${params.url} processed successfully.`,
      };
    } catch (e) {
      const error = e as Error;
      const errorMessage = `Error during fetch for ${url}: ${error.message}`;
      return {
        llmContent: `Error: ${errorMessage}`,
        returnDisplay: `Error: ${errorMessage}`,
      };
    }
  }

  validateParams(params: WebFetchToolParams): string | null {
    const errors = SchemaValidator.validate(
      this.schema.parametersJsonSchema,
      params,
    );
    if (errors) {
      return errors;
    }
    if (!params.url || params.url.trim() === '') {
      return "The 'url' parameter cannot be empty.";
    }
    if (
      !params.url.startsWith('http://') &&
      !params.url.startsWith('https://')
    ) {
      return "The 'url' must be a valid URL starting with http:// or https://.";
    }
    if (!params.prompt || params.prompt.trim() === '') {
      return "The 'prompt' parameter cannot be empty.";
    }
    return null;
  }

  getDescription(params: WebFetchToolParams): string {
    const displayPrompt =
      params.prompt.length > 100
        ? params.prompt.substring(0, 97) + '...'
        : params.prompt;
    return `Fetching content from ${params.url} and processing with prompt: "${displayPrompt}"`;
  }

  async shouldConfirmExecute(
    params: WebFetchToolParams,
  ): Promise<ToolCallConfirmationDetails | false> {
    if (this.config.getApprovalMode() === ApprovalMode.AUTO_EDIT) {
      return false;
    }

    const validationError = this.validateParams(params);
    if (validationError) {
      return false;
    }

    const confirmationDetails: ToolCallConfirmationDetails = {
      type: 'info',
      title: `Confirm Web Fetch`,
      prompt: `Fetch content from ${params.url} and process with: ${params.prompt}`,
      urls: [params.url],
      onConfirm: async (outcome: ToolConfirmationOutcome) => {
        if (outcome === ToolConfirmationOutcome.ProceedAlways) {
          this.config.setApprovalMode(ApprovalMode.AUTO_EDIT);
        }
      },
    };
    return confirmationDetails;
  }

  async execute(
    params: WebFetchToolParams,
    signal: AbortSignal,
  ): Promise<ToolResult> {
    const validationError = this.validateParams(params);
    if (validationError) {
      return {
        llmContent: `Error: Invalid parameters provided. Reason: ${validationError}`,
        returnDisplay: validationError,
      };
    }

    return this.executeFetch(params, signal);
  }
}<|MERGE_RESOLUTION|>--- conflicted
+++ resolved
@@ -12,11 +12,6 @@
   ToolConfirmationOutcome,
   Icon,
 } from './tools.js';
-<<<<<<< HEAD
-import { Type } from '@google/genai';
-=======
-import { getErrorMessage } from '../utils/errors.js';
->>>>>>> 5349c4d0
 import { Config, ApprovalMode } from '../config/config.js';
 import { getResponseText } from '../utils/generateContentResponseUtilities.js';
 import { fetchWithTimeout } from '../utils/fetch.js';
@@ -56,25 +51,15 @@
         properties: {
           url: {
             description: 'The URL to fetch content from',
-            type: Type.STRING,
+            type: 'string',
           },
           prompt: {
-<<<<<<< HEAD
             description: 'The prompt to run on the fetched content',
-            type: Type.STRING,
+            type: 'string',
           },
         },
         required: ['url', 'prompt'],
-        type: Type.OBJECT,
-=======
-            description:
-              'A comprehensive prompt that includes the URL(s) (up to 20) to fetch and specific instructions on how to process their content (e.g., "Summarize https://example.com/article and extract key points from https://another.com/data"). Must contain as least one URL starting with http:// or https://.',
-            type: 'string',
-          },
-        },
-        required: ['prompt'],
         type: 'object',
->>>>>>> 5349c4d0
       },
     );
     const proxy = config.getProxy();
