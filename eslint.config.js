/**
 * @license
 * Copyright 2025 Google LLC
 * SPDX-License-Identifier: Apache-2.0
 */

import eslint from '@eslint/js';
import tseslint from 'typescript-eslint';
import reactPlugin from 'eslint-plugin-react';
import reactHooks from 'eslint-plugin-react-hooks';
import prettierConfig from 'eslint-config-prettier';
import importPlugin from 'eslint-plugin-import';
import vitest from '@vitest/eslint-plugin';
import globals from 'globals';
import licenseHeader from 'eslint-plugin-license-header';
import path from 'node:path';
import url from 'node:url';

// --- ESM way to get __dirname ---
const __filename = url.fileURLToPath(import.meta.url);
const __dirname = path.dirname(__filename);
// --- ---

// Determine the monorepo root (assuming eslint.config.js is at the root)
const projectRoot = __dirname;

export default tseslint.config(
  {
    // Global ignores
    ignores: [
      'node_modules/*',
      'eslint.config.js',
      'packages/**/dist/**',
      'bundle/**',
      'package/bundle/**',
      '.integration-tests/**',
    ],
  },
  eslint.configs.recommended,
  ...tseslint.configs.recommended,
  reactHooks.configs['recommended-latest'],
  reactPlugin.configs.flat.recommended,
  reactPlugin.configs.flat['jsx-runtime'], // Add this if you are using React 17+
  {
    // Settings for eslint-plugin-react
    settings: {
      react: {
        version: 'detect',
      },
    },
  },
  {
    // Import specific config
    files: ['packages/cli/src/**/*.{ts,tsx}'], // Target only TS/TSX in the cli package
    plugins: {
      import: importPlugin,
    },
    settings: {
      'import/resolver': {
        node: true,
      },
    },
    rules: {
      ...importPlugin.configs.recommended.rules,
      ...importPlugin.configs.typescript.rules,
      'import/no-default-export': 'warn',
      'import/no-unresolved': 'off', // Disable for now, can be noisy with monorepos/paths
    },
  },
  {
    // General overrides and rules for the project (TS/TSX files)
    files: ['packages/*/src/**/*.{ts,tsx}'], // Target only TS/TSX in the cli package
    plugins: {
      import: importPlugin,
    },
    settings: {
      'import/resolver': {
        node: true,
      },
    },
    languageOptions: {
      globals: {
        ...globals.node,
        ...globals.es2021,
      },
    },
    rules: {
      // General Best Practice Rules (subset adapted for flat config)
      '@typescript-eslint/array-type': ['error', { default: 'array-simple' }],
      'arrow-body-style': ['error', 'as-needed'],
      curly: ['error', 'multi-line'],
      eqeqeq: ['error', 'always', { null: 'ignore' }],
      '@typescript-eslint/consistent-type-assertions': [
        'error',
        { assertionStyle: 'as' },
      ],
      '@typescript-eslint/explicit-member-accessibility': [
        'error',
        { accessibility: 'no-public' },
      ],
      '@typescript-eslint/no-explicit-any': 'error',
      '@typescript-eslint/no-inferrable-types': [
        'error',
        { ignoreParameters: true, ignoreProperties: true },
      ],
      '@typescript-eslint/consistent-type-imports': [
        'error',
        { disallowTypeAnnotations: false },
      ],
      '@typescript-eslint/no-namespace': ['error', { allowDeclarations: true }],
      '@typescript-eslint/no-unused-vars': [
        'error',
        {
          argsIgnorePattern: '^_',
          varsIgnorePattern: '^_',
          caughtErrorsIgnorePattern: '^_',
        },
      ],
      'import/no-internal-modules': [
        'error',
        {
          allow: [
            'react-dom/test-utils',
            'memfs/lib/volume.js',
            'yargs/**',
            'msw/node',
          ],
        },
      ],
      'import/no-relative-packages': 'error',
      'no-cond-assign': 'error',
      'no-debugger': 'error',
      'no-duplicate-case': 'error',
      'no-restricted-syntax': [
        'error',
        {
          selector: 'CallExpression[callee.name="require"]',
          message: 'Avoid using require(). Use ES6 imports instead.',
        },
        {
          selector: 'ThrowStatement > Literal:not([value=/^\\w+Error:/])',
          message:
            'Do not throw string literals or non-Error objects. Throw new Error("...") instead.',
        },
      ],
      'no-unsafe-finally': 'error',
      'no-unused-expressions': 'off', // Disable base rule
      '@typescript-eslint/no-unused-expressions': [
        // Enable TS version
        'error',
        { allowShortCircuit: true, allowTernary: true },
      ],
      'no-var': 'error',
      'object-shorthand': 'error',
      'one-var': ['error', 'never'],
      'prefer-arrow-callback': 'error',
      'prefer-const': ['error', { destructuring: 'all' }],
      radix: 'error',
      'default-case': 'error',
    },
  },
<<<<<<< HEAD
=======
  {
    files: ['packages/*/src/**/*.test.{ts,tsx}'],
    plugins: {
      vitest,
    },
    rules: {
      ...vitest.configs.recommended.rules,
      'vitest/expect-expect': 'off',
      'vitest/no-commented-out-tests': 'off',
    },
  },
  {
    files: ['./**/*.{tsx,ts,js}'],
    plugins: {
      'license-header': licenseHeader,
      import: importPlugin,
    },
    rules: {
      'license-header/header': [
        'error',
        [
          '/**',
          ' * @license',
          ' * Copyright 2025 Google LLC',
          ' * SPDX-License-Identifier: Apache-2.0',
          ' */',
        ],
      ],
      'import/enforce-node-protocol-usage': ['error', 'always'],
    },
  },
>>>>>>> 76553622
  // extra settings for scripts that we run directly with node
  {
    files: ['./scripts/**/*.js', 'esbuild.config.js'],
    languageOptions: {
      globals: {
        ...globals.node,
        process: 'readonly',
        console: 'readonly',
      },
    },
    rules: {
      '@typescript-eslint/no-unused-vars': [
        'error',
        {
          argsIgnorePattern: '^_',
          varsIgnorePattern: '^_',
          caughtErrorsIgnorePattern: '^_',
        },
      ],
    },
  },
  {
    files: ['packages/vscode-ide-companion/esbuild.js'],
    languageOptions: {
      globals: {
        ...globals.node,
        process: 'readonly',
        console: 'readonly',
      },
    },
    rules: {
      'no-restricted-syntax': 'off',
      '@typescript-eslint/no-require-imports': 'off',
    },
  },
  // extra settings for scripts that we run directly with node
  {
    files: ['packages/vscode-ide-companion/scripts/**/*.js'],
    languageOptions: {
      globals: {
        ...globals.node,
        process: 'readonly',
        console: 'readonly',
      },
    },
    rules: {
      'no-restricted-syntax': 'off',
      '@typescript-eslint/no-require-imports': 'off',
    },
  },
  // Prettier config must be last
  prettierConfig,
  // extra settings for scripts that we run directly with node
  {
    files: ['./integration-tests/**/*.js'],
    languageOptions: {
      globals: {
        ...globals.node,
        process: 'readonly',
        console: 'readonly',
      },
    },
    rules: {
      '@typescript-eslint/no-unused-vars': [
        'error',
        {
          argsIgnorePattern: '^_',
          varsIgnorePattern: '^_',
          caughtErrorsIgnorePattern: '^_',
        },
      ],
    },
  },
);<|MERGE_RESOLUTION|>--- conflicted
+++ resolved
@@ -159,8 +159,6 @@
       'default-case': 'error',
     },
   },
-<<<<<<< HEAD
-=======
   {
     files: ['packages/*/src/**/*.test.{ts,tsx}'],
     plugins: {
@@ -172,27 +170,6 @@
       'vitest/no-commented-out-tests': 'off',
     },
   },
-  {
-    files: ['./**/*.{tsx,ts,js}'],
-    plugins: {
-      'license-header': licenseHeader,
-      import: importPlugin,
-    },
-    rules: {
-      'license-header/header': [
-        'error',
-        [
-          '/**',
-          ' * @license',
-          ' * Copyright 2025 Google LLC',
-          ' * SPDX-License-Identifier: Apache-2.0',
-          ' */',
-        ],
-      ],
-      'import/enforce-node-protocol-usage': ['error', 'always'],
-    },
-  },
->>>>>>> 76553622
   // extra settings for scripts that we run directly with node
   {
     files: ['./scripts/**/*.js', 'esbuild.config.js'],
